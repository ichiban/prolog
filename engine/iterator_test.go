--- conflicted
+++ resolved
@@ -62,7 +62,6 @@
 
 		t.Run("circular list", func(t *testing.T) {
 			l := Variable("L")
-<<<<<<< HEAD
 			const max = 500
 			elems := make([]Term, 0, max)
 			for i := 0; i < max; i++ {
@@ -72,16 +71,8 @@
 				for iter.Next() {
 					assert.Equal(t, Atom("a"), iter.Current())
 				}
-				assert.Equal(t, TypeErrorList(l, env), iter.Err())
+				assert.Equal(t, TypeError(ValidTypeList, l, env), iter.Err())
 			}
-=======
-			env := NewEnv().Bind(l, ListRest(l, Atom("a")))
-			iter := ListIterator{List: l, Env: env}
-			assert.True(t, iter.Next())
-			assert.Equal(t, Atom("a"), iter.Current())
-			assert.False(t, iter.Next())
-			assert.Equal(t, TypeError(ValidTypeList, l, env), iter.Err())
->>>>>>> 72c21347
 		})
 	})
 }
